--- conflicted
+++ resolved
@@ -51,7 +51,7 @@
         # we make a new block
         # each block is an MS1 scan followed by an MS2 scan where the MS2 fragmens everything
         scans = []
-<<<<<<< HEAD
+
         if self.scan_to_process is not None:
             
             # make the MS2 scan
@@ -88,37 +88,6 @@
 
             # set this ms1 scan as has been processed
             self.scan_to_process = None
-=======
-        # make the SM1 scan
-        task = self.environment.get_default_scan_params(agc_target=self.ms1_agc_target,
-                                                        max_it=self.ms1_max_it,
-                                                        collision_energy=self.ms1_collision_energy,
-                                                        orbitrap_resolution=self.ms1_orbitrap_resolution)
-        task.set(ScanParameters.FIRST_MASS, self.min_mz)
-        task.set(ScanParameters.LAST_MASS, self.max_mz)
-        # task.set(ScanParameters.CURRENT_TOP_N, 10) # time sampling fix see iss18
 
-        scans.append(task)
-        self.scan_number += 1 # increase every time we make a scan
-        
-        # make the MS2 scan
-        dda_scan_params = ScanParameters()
-        dda_scan_params.set(ScanParameters.MS_LEVEL, 2)
-        isolation_windows = [[[self.min_mz,self.max_mz]]] # why tripple brackets needed?
-        dda_scan_params.set(ScanParameters.ISOLATION_WINDOWS, isolation_windows)
-        dda_scan_params.set(ScanParameters.COLLISION_ENERGY,self.ms2_collision_energy)
-        dda_scan_params.set(ScanParameters.AGC_TARGET,self.ms2_agc_target)
-        dda_scan_params.set(ScanParameters.MAX_IT,self.ms2_max_it)
-        dda_scan_params.set(ScanParameters.ORBITRAP_RESOLUTION,self.ms2_orbitrap_resolution)
-        dda_scan_params.set(ScanParameters.PRECURSOR_MZ, 0.5*(self.max_mz + self.min_mz))
-        dda_scan_params.set(ScanParameters.FIRST_MASS, self.min_mz)
-        dda_scan_params.set(ScanParameters.LAST_MASS, self.max_mz)
-        # dda_scan_params.set(ScanParameters.CURRENT_TOP_N,10) # time sampling fix see iss18
-
-
-        scans.append(dda_scan_params)
-        self.next_processed_scan_id = self.scan_number
-        self.scan_number += 1
->>>>>>> 7ceccd6d
         return scans
         